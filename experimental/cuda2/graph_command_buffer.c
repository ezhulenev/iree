// Copyright 2023 The IREE Authors
//
// Licensed under the Apache License v2.0 with LLVM Exceptions.
// See https://llvm.org/LICENSE.txt for license information.
// SPDX-License-Identifier: Apache-2.0 WITH LLVM-exception

#include "experimental/cuda2/graph_command_buffer.h"

#include <stddef.h>
#include <stdint.h>

#include "experimental/cuda2/cuda_buffer.h"
#include "experimental/cuda2/cuda_dynamic_symbols.h"
#include "experimental/cuda2/cuda_status_util.h"
#include "experimental/cuda2/native_executable.h"
#include "experimental/cuda2/pipeline_layout.h"
#include "iree/base/api.h"
#include "iree/hal/utils/collective_batch.h"
#include "iree/hal/utils/resource_set.h"

<<<<<<< HEAD
// The maximal number of descriptor bindings supported in the CUDA HAL driver.
#define IREE_HAL_CUDA_MAX_BINDING_COUNT 64
// The maximal number of kernel arguments supported in the CUDA HAL driver for
// descriptor bindings and push constants.
#define IREE_HAL_CUDA_MAX_KERNEL_ARG 128
// The maximal number of CUDA graph nodes between barrriers (nodes that can run
// concurrently) supported in the CUDA HAL driver.
#define IREE_HAL_CUDA_MAX_CONCURRENT_NODES 32

=======
>>>>>>> 5c9556c6
// Command buffer implementation that directly records into CUDA graphs.
// The command buffer records the commands on the calling thread without
// additional threading indirection.
typedef struct iree_hal_cuda2_graph_command_buffer_t {
  iree_hal_command_buffer_t base;
  iree_allocator_t host_allocator;
  const iree_hal_cuda2_dynamic_symbols_t* symbols;

  // A resource set to maintain references to all resources used within the
  // command buffer.
  iree_hal_resource_set_t* resource_set;

  // Staging arena used for host->device transfers.
  // This is used for when we need CUDA to be able to reference memory as it
  // performs asynchronous operations.
  iree_arena_allocator_t arena;

  CUcontext cu_context;
  // The CUDA graph under construction.
  CUgraph cu_graph;
  CUgraphExec cu_graph_exec;

  // A node acting as a barrier for all commands added to the command buffer.
  CUgraphNode barrier_node;

  // Nodes added to the command buffer after the last barrier.
  CUgraphNode nodes[IREE_HAL_CUDA_MAX_CONCURRENT_NODES];
  int node_count;

  // Iteratively constructed batch of collective operations.
  iree_hal_collective_batch_t collective_batch;

  int32_t push_constants[IREE_HAL_CUDA_MAX_PUSH_CONSTANT_COUNT];

  // The current bound descriptor sets.
  struct {
    CUdeviceptr bindings[IREE_HAL_CUDA_MAX_DESCRIPTOR_SET_BINDING_COUNT];
  } descriptor_sets[IREE_HAL_CUDA_MAX_DESCRIPTOR_SET_COUNT];
} iree_hal_cuda2_graph_command_buffer_t;

static const iree_hal_command_buffer_vtable_t
    iree_hal_cuda2_graph_command_buffer_vtable;

static iree_hal_cuda2_graph_command_buffer_t*
iree_hal_cuda2_graph_command_buffer_cast(
    iree_hal_command_buffer_t* base_value) {
  IREE_HAL_ASSERT_TYPE(base_value, &iree_hal_cuda2_graph_command_buffer_vtable);
  return (iree_hal_cuda2_graph_command_buffer_t*)base_value;
}

iree_status_t iree_hal_cuda2_graph_command_buffer_create(
    iree_hal_device_t* device,
    const iree_hal_cuda2_dynamic_symbols_t* cuda_symbols, CUcontext context,
    iree_hal_command_buffer_mode_t mode,
    iree_hal_command_category_t command_categories,
    iree_hal_queue_affinity_t queue_affinity, iree_host_size_t binding_capacity,
    iree_arena_block_pool_t* block_pool, iree_allocator_t host_allocator,
    iree_hal_command_buffer_t** out_command_buffer) {
  IREE_ASSERT_ARGUMENT(block_pool);
  IREE_ASSERT_ARGUMENT(out_command_buffer);
  *out_command_buffer = NULL;

  if (binding_capacity > 0) {
    // TODO(#10144): support indirect command buffers with binding tables.
    return iree_make_status(IREE_STATUS_UNIMPLEMENTED,
                            "indirect command buffers not yet implemented");
  }

  IREE_TRACE_ZONE_BEGIN(z0);

  iree_hal_cuda2_graph_command_buffer_t* command_buffer = NULL;
  IREE_RETURN_AND_END_ZONE_IF_ERROR(
      z0, iree_allocator_malloc(host_allocator, sizeof(*command_buffer),
                                (void**)&command_buffer));

  iree_hal_command_buffer_initialize(
      device, mode, command_categories, queue_affinity, binding_capacity,
      &iree_hal_cuda2_graph_command_buffer_vtable, &command_buffer->base);
  command_buffer->host_allocator = host_allocator;
  command_buffer->symbols = cuda_symbols;
  iree_arena_initialize(block_pool, &command_buffer->arena);
  command_buffer->cu_context = context;
<<<<<<< HEAD
  command_buffer->graph = NULL;
  command_buffer->exec = NULL;
  command_buffer->barrier_node = NULL;
  command_buffer->node_count = 0;
=======
  command_buffer->cu_graph = NULL;
  command_buffer->cu_graph_exec = NULL;
  command_buffer->last_node = NULL;
>>>>>>> 5c9556c6

  iree_status_t status =
      iree_hal_resource_set_allocate(block_pool, &command_buffer->resource_set);

  if (iree_status_is_ok(status)) {
    iree_hal_collective_batch_initialize(&command_buffer->arena,
                                         command_buffer->resource_set,
                                         &command_buffer->collective_batch);
  }

  if (iree_status_is_ok(status)) {
    *out_command_buffer = &command_buffer->base;
  } else {
    iree_hal_command_buffer_release(&command_buffer->base);
  }

  IREE_TRACE_ZONE_END(z0);
  return status;
}

static void iree_hal_cuda2_graph_command_buffer_destroy(
    iree_hal_command_buffer_t* base_command_buffer) {
  iree_hal_cuda2_graph_command_buffer_t* command_buffer =
      iree_hal_cuda2_graph_command_buffer_cast(base_command_buffer);
  iree_allocator_t host_allocator = command_buffer->host_allocator;
  IREE_TRACE_ZONE_BEGIN(z0);

  // Drop any pending collective batches before we tear things down.
  iree_hal_collective_batch_clear(&command_buffer->collective_batch);

  if (command_buffer->cu_graph != NULL) {
    IREE_CUDA_IGNORE_ERROR(command_buffer->symbols,
                           cuGraphDestroy(command_buffer->cu_graph));
    command_buffer->cu_graph = NULL;
  }
  if (command_buffer->cu_graph_exec != NULL) {
    IREE_CUDA_IGNORE_ERROR(command_buffer->symbols,
                           cuGraphExecDestroy(command_buffer->cu_graph_exec));
    command_buffer->cu_graph_exec = NULL;
  }
  command_buffer->barrier_node = NULL;
  command_buffer->node_count = 0;

  iree_hal_collective_batch_deinitialize(&command_buffer->collective_batch);
  iree_hal_resource_set_free(command_buffer->resource_set);
  iree_arena_deinitialize(&command_buffer->arena);
  iree_allocator_free(host_allocator, command_buffer);

  IREE_TRACE_ZONE_END(z0);
}

bool iree_hal_cuda2_graph_command_buffer_isa(
    iree_hal_command_buffer_t* command_buffer) {
  return iree_hal_resource_is(&command_buffer->resource,
                              &iree_hal_cuda2_graph_command_buffer_vtable);
}

CUgraphExec iree_hal_cuda2_graph_command_buffer_handle(
    iree_hal_command_buffer_t* base_command_buffer) {
  iree_hal_cuda2_graph_command_buffer_t* command_buffer =
      iree_hal_cuda2_graph_command_buffer_cast(base_command_buffer);
  return command_buffer->cu_graph_exec;
}

// Flushes any pending batched collective operations.
// Must be called before any other non-collective nodes are added to the graph
// or a barrier is encountered.
static iree_status_t iree_hal_cuda2_graph_command_buffer_flush_collectives(
    iree_hal_cuda2_graph_command_buffer_t* command_buffer) {
  // NOTE: we could move this out into callers by way of an always-inline shim -
  // that would make this a single compare against the command buffer state we
  // are likely to access immediately after anyway and keep overheads minimal.
  if (IREE_LIKELY(iree_hal_collective_batch_is_empty(
          &command_buffer->collective_batch))) {
    return iree_ok_status();
  }
  IREE_TRACE_ZONE_BEGIN(z0);

  // TODO(#9580): use CUDA graph capture so that the NCCL calls end up in the
  // graph:
  // https://docs.nvidia.com/deeplearning/nccl/user-guide/docs/usage/cudagraph.html
  //
  // Something like:
  //  syms->cuStreamBeginCapture(nccl_stream);
  //  iree_hal_cuda2_nccl_submit_batch(command_buffer->context,
  //                                  &command_buffer->collective_batch,
  //                                  nccl_stream);
  //  syms->cuStreamEndCapture(nccl_stream, &child_graph);
  //  syms->cuGraphAddChildGraphNode(..., child_graph);
  //  syms->cuGraphDestroy(child_graph);  // probably, I think it gets cloned
  //
  // Note that we'll want to create a scratch stream that we use to perform the
  // capture - we could memoize that on the command buffer or on the device
  // (though that introduces potential threading issues). There may be a special
  // stream mode for these capture-only streams that is lighter weight than a
  // normal stream.
  iree_status_t status = iree_make_status(
      IREE_STATUS_UNIMPLEMENTED,
      "CUDA graph capture of collective operations not yet implemented");

  iree_hal_collective_batch_clear(&command_buffer->collective_batch);
  IREE_TRACE_ZONE_END(z0);
  return status;
}

static iree_status_t iree_hal_cuda2_graph_command_buffer_begin(
    iree_hal_command_buffer_t* base_command_buffer) {
  iree_hal_cuda2_graph_command_buffer_t* command_buffer =
      iree_hal_cuda2_graph_command_buffer_cast(base_command_buffer);

  if (command_buffer->cu_graph != NULL) {
    return iree_make_status(IREE_STATUS_FAILED_PRECONDITION,
                            "command buffer cannot be re-recorded");
  }

  // Create a new empty graph to record into.
  IREE_CUDA_RETURN_IF_ERROR(
      command_buffer->symbols,
      cuGraphCreate(&command_buffer->cu_graph, /*flags=*/0), "cuGraphCreate");

  return iree_ok_status();
}

static iree_status_t iree_hal_cuda2_graph_command_buffer_end(
    iree_hal_command_buffer_t* base_command_buffer) {
  iree_hal_cuda2_graph_command_buffer_t* command_buffer =
      iree_hal_cuda2_graph_command_buffer_cast(base_command_buffer);

  // Flush any pending collective batches.
  IREE_RETURN_IF_ERROR(
      iree_hal_cuda2_graph_command_buffer_flush_collectives(command_buffer));

  // Reset state used during recording.
  command_buffer->barrier_node = NULL;
  command_buffer->node_count = 0;

  // Compile the graph.
  CUgraphNode error_node = NULL;
  iree_status_t status = IREE_CURESULT_TO_STATUS(
      command_buffer->symbols,
      cuGraphInstantiate(&command_buffer->cu_graph_exec,
                         command_buffer->cu_graph, &error_node,
                         /*logBuffer=*/NULL,
                         /*bufferSize=*/0));
  if (iree_status_is_ok(status)) {
    // No longer need the source graph used for construction.
    IREE_CUDA_IGNORE_ERROR(command_buffer->symbols,
                           cuGraphDestroy(command_buffer->cu_graph));
    command_buffer->cu_graph = NULL;
  }

  iree_hal_resource_set_freeze(command_buffer->resource_set);

  return iree_ok_status();
}

static void iree_hal_cuda2_graph_command_buffer_begin_debug_group(
    iree_hal_command_buffer_t* base_command_buffer, iree_string_view_t label,
    iree_hal_label_color_t label_color,
    const iree_hal_label_location_t* location) {
  // TODO(benvanik): tracy event stack.
}

static void iree_hal_cuda2_graph_command_buffer_end_debug_group(
    iree_hal_command_buffer_t* base_command_buffer) {
  // TODO(benvanik): tracy event stack.
}

static iree_status_t iree_hal_cuda2_graph_command_buffer_execution_barrier(
    iree_hal_command_buffer_t* base_command_buffer,
    iree_hal_execution_stage_t source_stage_mask,
    iree_hal_execution_stage_t target_stage_mask,
    iree_hal_execution_barrier_flags_t flags,
    iree_host_size_t memory_barrier_count,
    const iree_hal_memory_barrier_t* memory_barriers,
    iree_host_size_t buffer_barrier_count,
    const iree_hal_buffer_barrier_t* buffer_barriers) {
  IREE_TRACE_ZONE_BEGIN(z0);

  iree_hal_cuda2_graph_command_buffer_t* command_buffer =
      iree_hal_cuda2_graph_command_buffer_cast(base_command_buffer);
  IREE_RETURN_IF_ERROR(
      iree_hal_cuda2_graph_command_buffer_flush_collectives(command_buffer));

  IREE_ASSERT_GT(command_buffer->node_count, 0,
                 "expected at least one node before a barrier");

  // Use last node as a barrier to avoid creating redundant empty nodes.
  if (IREE_LIKELY(command_buffer->node_count == 1)) {
    command_buffer->barrier_node = command_buffer->nodes[0];
    command_buffer->node_count = 0;
    IREE_TRACE_ZONE_END(z0);
    return iree_ok_status();
  }

  IREE_CUDA_RETURN_AND_END_ZONE_IF_ERROR(
      z0, command_buffer->symbols,
      cuGraphAddEmptyNode(&command_buffer->barrier_node, command_buffer->graph,
                          command_buffer->nodes, command_buffer->node_count),
      "cuGraphAddEmptyNode");

  command_buffer->node_count = 0;

  IREE_TRACE_ZONE_END(z0);
  return iree_ok_status();
}

static iree_status_t iree_hal_cuda2_graph_command_buffer_signal_event(
    iree_hal_command_buffer_t* base_command_buffer, iree_hal_event_t* event,
    iree_hal_execution_stage_t source_stage_mask) {
  iree_hal_cuda2_graph_command_buffer_t* command_buffer =
      iree_hal_cuda2_graph_command_buffer_cast(base_command_buffer);
  IREE_RETURN_IF_ERROR(
      iree_hal_cuda2_graph_command_buffer_flush_collectives(command_buffer));

  // TODO: Implement barrier with Graph edges. Right now all the nodes are
  // serialized so this is a no-op.

  return iree_ok_status();
}

static iree_status_t iree_hal_cuda2_graph_command_buffer_reset_event(
    iree_hal_command_buffer_t* base_command_buffer, iree_hal_event_t* event,
    iree_hal_execution_stage_t source_stage_mask) {
  iree_hal_cuda2_graph_command_buffer_t* command_buffer =
      iree_hal_cuda2_graph_command_buffer_cast(base_command_buffer);
  IREE_RETURN_IF_ERROR(
      iree_hal_cuda2_graph_command_buffer_flush_collectives(command_buffer));

  // TODO: Implement barrier with Graph edges. Right now all the nodes are
  // serialized so this is a no-op.

  return iree_ok_status();
}

static iree_status_t iree_hal_cuda2_graph_command_buffer_wait_events(
    iree_hal_command_buffer_t* base_command_buffer,
    iree_host_size_t event_count, const iree_hal_event_t** events,
    iree_hal_execution_stage_t source_stage_mask,
    iree_hal_execution_stage_t target_stage_mask,
    iree_host_size_t memory_barrier_count,
    const iree_hal_memory_barrier_t* memory_barriers,
    iree_host_size_t buffer_barrier_count,
    const iree_hal_buffer_barrier_t* buffer_barriers) {
  iree_hal_cuda2_graph_command_buffer_t* command_buffer =
      iree_hal_cuda2_graph_command_buffer_cast(base_command_buffer);
  IREE_RETURN_IF_ERROR(
      iree_hal_cuda2_graph_command_buffer_flush_collectives(command_buffer));

  // TODO: Implement barrier with Graph edges. Right now all the nodes are
  // serialized so this is a no-op.

  return iree_ok_status();
}

static iree_status_t iree_hal_cuda2_graph_command_buffer_discard_buffer(
    iree_hal_command_buffer_t* base_command_buffer, iree_hal_buffer_t* buffer) {
  // We could mark the memory as invalidated so that if this is a managed buffer
  // CUDA does not try to copy it back to the host.
  return iree_ok_status();
}

// Splats a pattern value of 1/2/4 bytes out to a 4 byte value.
static uint32_t iree_hal_cuda2_splat_pattern(const void* pattern,
                                             size_t pattern_length) {
  switch (pattern_length) {
    case 1: {
      uint32_t pattern_value = *(const uint8_t*)(pattern);
      return (pattern_value << 24) | (pattern_value << 16) |
             (pattern_value << 8) | pattern_value;
    }
    case 2: {
      uint32_t pattern_value = *(const uint16_t*)(pattern);
      return (pattern_value << 16) | pattern_value;
    }
    case 4: {
      uint32_t pattern_value = *(const uint32_t*)(pattern);
      return pattern_value;
    }
    default:
      return 0;  // Already verified that this should not be possible.
  }
}

static iree_status_t iree_hal_cuda2_graph_command_buffer_fill_buffer(
    iree_hal_command_buffer_t* base_command_buffer,
    iree_hal_buffer_t* target_buffer, iree_device_size_t target_offset,
    iree_device_size_t length, const void* pattern,
    iree_host_size_t pattern_length) {
  iree_hal_cuda2_graph_command_buffer_t* command_buffer =
      iree_hal_cuda2_graph_command_buffer_cast(base_command_buffer);
  IREE_TRACE_ZONE_BEGIN(z0);

  IREE_RETURN_AND_END_ZONE_IF_ERROR(
      z0,
      iree_hal_cuda2_graph_command_buffer_flush_collectives(command_buffer));

  IREE_RETURN_AND_END_ZONE_IF_ERROR(
      z0, iree_hal_resource_set_insert(command_buffer->resource_set, 1,
                                       &target_buffer));

  CUdeviceptr target_device_buffer = iree_hal_cuda2_buffer_device_pointer(
      iree_hal_buffer_allocated_buffer(target_buffer));
  target_offset += iree_hal_buffer_byte_offset(target_buffer);
  uint32_t pattern_4byte =
      iree_hal_cuda2_splat_pattern(pattern, pattern_length);
  CUDA_MEMSET_NODE_PARAMS params = {
      .dst = target_device_buffer + target_offset,
      .elementSize = pattern_length,
      .pitch = 0,                        // unused if height == 1
      .width = length / pattern_length,  // element count
      .height = 1,
      .value = pattern_4byte,
  };

  CUgraphNode dep[] = {command_buffer->barrier_node};
  size_t numDeps = command_buffer->barrier_node ? 1 : 0;

  IREE_ASSERT_LT(command_buffer->node_count, IREE_HAL_CUDA_MAX_CONCURRENT_NODES,
                 "number of concurrent graph nodes larger than expected");

  IREE_CUDA_RETURN_AND_END_ZONE_IF_ERROR(
      z0, command_buffer->symbols,
<<<<<<< HEAD
      cuGraphAddMemsetNode(&command_buffer->nodes[command_buffer->node_count++],
                           command_buffer->graph, dep, numDeps, &params,
                           command_buffer->cu_context),
=======
      cuGraphAddMemsetNode(&command_buffer->last_node, command_buffer->cu_graph,
                           dep, numNode, &params, command_buffer->cu_context),
>>>>>>> 5c9556c6
      "cuGraphAddMemsetNode");

  IREE_TRACE_ZONE_END(z0);
  return iree_ok_status();
}

static iree_status_t iree_hal_cuda2_graph_command_buffer_update_buffer(
    iree_hal_command_buffer_t* base_command_buffer, const void* source_buffer,
    iree_host_size_t source_offset, iree_hal_buffer_t* target_buffer,
    iree_device_size_t target_offset, iree_device_size_t length) {
  iree_hal_cuda2_graph_command_buffer_t* command_buffer =
      iree_hal_cuda2_graph_command_buffer_cast(base_command_buffer);
  IREE_TRACE_ZONE_BEGIN(z0);

  IREE_RETURN_AND_END_ZONE_IF_ERROR(
      z0,
      iree_hal_cuda2_graph_command_buffer_flush_collectives(command_buffer));

  // Allocate scratch space in the arena for the data and copy it in.
  // The update buffer API requires that the command buffer capture the host
  // memory at the time the method is called in case the caller wants to reuse
  // the memory. Because CUDA memcpys are async if we didn't copy it's possible
  // for the reused memory to change before the stream reaches the copy
  // operation and get the wrong data.
  uint8_t* storage = NULL;
  IREE_RETURN_AND_END_ZONE_IF_ERROR(
      z0,
      iree_arena_allocate(&command_buffer->arena, length, (void**)&storage));
  memcpy(storage, (const uint8_t*)source_buffer + source_offset, length);

  IREE_RETURN_AND_END_ZONE_IF_ERROR(
      z0, iree_hal_resource_set_insert(command_buffer->resource_set, 1,
                                       &target_buffer));

  CUdeviceptr target_device_buffer = iree_hal_cuda2_buffer_device_pointer(
      iree_hal_buffer_allocated_buffer(target_buffer));
  CUDA_MEMCPY3D params = {
      .srcMemoryType = CU_MEMORYTYPE_HOST,
      .srcHost = storage,
      .dstMemoryType = CU_MEMORYTYPE_DEVICE,
      .dstDevice = target_device_buffer,
      .dstXInBytes = iree_hal_buffer_byte_offset(target_buffer) + target_offset,
      .WidthInBytes = length,
      .Height = 1,
      .Depth = 1,
  };

  CUgraphNode dep[] = {command_buffer->barrier_node};
  size_t numDeps = command_buffer->barrier_node ? 1 : 0;

  IREE_ASSERT_LT(command_buffer->node_count, IREE_HAL_CUDA_MAX_CONCURRENT_NODES,
                 "number of concurrent graph nodes larger than expected");

  IREE_CUDA_RETURN_AND_END_ZONE_IF_ERROR(
      z0, command_buffer->symbols,
<<<<<<< HEAD
      cuGraphAddMemcpyNode(&command_buffer->nodes[command_buffer->node_count++],
                           command_buffer->graph, dep, numDeps, &params,
                           command_buffer->cu_context),
=======
      cuGraphAddMemcpyNode(&command_buffer->last_node, command_buffer->cu_graph,
                           dep, numNode, &params, command_buffer->cu_context),
>>>>>>> 5c9556c6
      "cuGraphAddMemcpyNode");

  IREE_TRACE_ZONE_END(z0);
  return iree_ok_status();
}

static iree_status_t iree_hal_cuda2_graph_command_buffer_copy_buffer(
    iree_hal_command_buffer_t* base_command_buffer,
    iree_hal_buffer_t* source_buffer, iree_device_size_t source_offset,
    iree_hal_buffer_t* target_buffer, iree_device_size_t target_offset,
    iree_device_size_t length) {
  iree_hal_cuda2_graph_command_buffer_t* command_buffer =
      iree_hal_cuda2_graph_command_buffer_cast(base_command_buffer);
  IREE_TRACE_ZONE_BEGIN(z0);

  IREE_RETURN_AND_END_ZONE_IF_ERROR(
      z0,
      iree_hal_cuda2_graph_command_buffer_flush_collectives(command_buffer));

  const iree_hal_buffer_t* buffers[2] = {source_buffer, target_buffer};
  IREE_RETURN_AND_END_ZONE_IF_ERROR(
      z0,
      iree_hal_resource_set_insert(command_buffer->resource_set, 2, buffers));

  CUdeviceptr target_device_buffer = iree_hal_cuda2_buffer_device_pointer(
      iree_hal_buffer_allocated_buffer(target_buffer));
  target_offset += iree_hal_buffer_byte_offset(target_buffer);
  CUdeviceptr source_device_buffer = iree_hal_cuda2_buffer_device_pointer(
      iree_hal_buffer_allocated_buffer(source_buffer));
  source_offset += iree_hal_buffer_byte_offset(source_buffer);

  CUDA_MEMCPY3D params = {
      .srcMemoryType = CU_MEMORYTYPE_DEVICE,
      .srcDevice = source_device_buffer,
      .srcXInBytes = source_offset,
      .dstMemoryType = CU_MEMORYTYPE_DEVICE,
      .dstDevice = target_device_buffer,
      .dstXInBytes = target_offset,
      .WidthInBytes = length,
      .Height = 1,
      .Depth = 1,
  };

  CUgraphNode dep[] = {command_buffer->barrier_node};
  size_t numDeps = command_buffer->barrier_node ? 1 : 0;

  IREE_ASSERT_LT(command_buffer->node_count, IREE_HAL_CUDA_MAX_CONCURRENT_NODES,
                 "number of concurrent graph nodes larger than expected");

  IREE_CUDA_RETURN_AND_END_ZONE_IF_ERROR(
      z0, command_buffer->symbols,
<<<<<<< HEAD
      cuGraphAddMemcpyNode(&command_buffer->nodes[command_buffer->node_count++],
                           command_buffer->graph, dep, numDeps, &params,
                           command_buffer->cu_context),
=======
      cuGraphAddMemcpyNode(&command_buffer->last_node, command_buffer->cu_graph,
                           dep, numNode, &params, command_buffer->cu_context),
>>>>>>> 5c9556c6
      "cuGraphAddMemcpyNode");

  IREE_TRACE_ZONE_END(z0);
  return iree_ok_status();
}

static iree_status_t iree_hal_cuda2_graph_command_buffer_collective(
    iree_hal_command_buffer_t* base_command_buffer, iree_hal_channel_t* channel,
    iree_hal_collective_op_t op, uint32_t param,
    iree_hal_buffer_binding_t send_binding,
    iree_hal_buffer_binding_t recv_binding, iree_device_size_t element_count) {
  iree_hal_cuda2_graph_command_buffer_t* command_buffer =
      iree_hal_cuda2_graph_command_buffer_cast(base_command_buffer);
  return iree_hal_collective_batch_append(&command_buffer->collective_batch,
                                          channel, op, param, send_binding,
                                          recv_binding, element_count);
}

static iree_status_t iree_hal_cuda2_graph_command_buffer_push_constants(
    iree_hal_command_buffer_t* base_command_buffer,
    iree_hal_pipeline_layout_t* pipeline_layout, iree_host_size_t offset,
    const void* values, iree_host_size_t values_length) {
  iree_hal_cuda2_graph_command_buffer_t* command_buffer =
      iree_hal_cuda2_graph_command_buffer_cast(base_command_buffer);
  iree_host_size_t constant_base_index = offset / sizeof(int32_t);
  for (iree_host_size_t i = 0; i < values_length / sizeof(int32_t); i++) {
    command_buffer->push_constants[i + constant_base_index] =
        ((uint32_t*)values)[i];
  }
  return iree_ok_status();
}

static iree_status_t iree_hal_cuda2_graph_command_buffer_push_descriptor_set(
    iree_hal_command_buffer_t* base_command_buffer,
    iree_hal_pipeline_layout_t* pipeline_layout, uint32_t set,
    iree_host_size_t binding_count,
    const iree_hal_descriptor_set_binding_t* bindings) {
  if (binding_count > IREE_HAL_CUDA_MAX_DESCRIPTOR_SET_BINDING_COUNT) {
    return iree_make_status(
        IREE_STATUS_RESOURCE_EXHAUSTED,
        "exceeded available binding slots for push "
        "descriptor set #%" PRIu32 "; requested %" PRIhsz " vs. maximal %d",
        set, binding_count, IREE_HAL_CUDA_MAX_DESCRIPTOR_SET_BINDING_COUNT);
  }

  iree_hal_cuda2_graph_command_buffer_t* command_buffer =
      iree_hal_cuda2_graph_command_buffer_cast(base_command_buffer);
  IREE_TRACE_ZONE_BEGIN(z0);

  CUdeviceptr* current_bindings = command_buffer->descriptor_sets[set].bindings;
  for (iree_host_size_t i = 0; i < binding_count; i++) {
    const iree_hal_descriptor_set_binding_t* binding = &bindings[i];
    CUdeviceptr device_ptr = 0;
    if (binding->buffer) {
      IREE_RETURN_AND_END_ZONE_IF_ERROR(
          z0, iree_hal_resource_set_insert(command_buffer->resource_set, 1,
                                           &binding->buffer));

      CUdeviceptr device_buffer = iree_hal_cuda2_buffer_device_pointer(
          iree_hal_buffer_allocated_buffer(binding->buffer));
      iree_device_size_t offset = iree_hal_buffer_byte_offset(binding->buffer);
      device_ptr = device_buffer + offset + binding->offset;
    };
    current_bindings[binding->binding] = device_ptr;
  }

  IREE_TRACE_ZONE_END(z0);
  return iree_ok_status();
}

static iree_status_t iree_hal_cuda2_graph_command_buffer_dispatch(
    iree_hal_command_buffer_t* base_command_buffer,
    iree_hal_executable_t* executable, int32_t entry_point,
    uint32_t workgroup_x, uint32_t workgroup_y, uint32_t workgroup_z) {
  iree_hal_cuda2_graph_command_buffer_t* command_buffer =
      iree_hal_cuda2_graph_command_buffer_cast(base_command_buffer);
  IREE_TRACE_ZONE_BEGIN(z0);

  IREE_RETURN_AND_END_ZONE_IF_ERROR(
      z0,
      iree_hal_cuda2_graph_command_buffer_flush_collectives(command_buffer));

  // Lookup kernel parameters used for side-channeling additional launch
  // information from the compiler.
  iree_hal_cuda2_kernel_info_t kernel_info;
  IREE_RETURN_AND_END_ZONE_IF_ERROR(
      z0, iree_hal_cuda2_native_executable_entry_point_kernel_info(
              executable, entry_point, &kernel_info));

  IREE_RETURN_AND_END_ZONE_IF_ERROR(
      z0, iree_hal_resource_set_insert(command_buffer->resource_set, 1,
                                       &executable));

  // The total number of descriptors across all descriptor sets.
  iree_host_size_t descriptor_count =
      iree_hal_cuda2_pipeline_layout_total_binding_count(kernel_info.layout);
  // The total number of push constants.
  iree_host_size_t push_constant_count =
      iree_hal_cuda2_pipeline_layout_push_constant_count(kernel_info.layout);
  // We append push constants to the end of descriptors to form a linear chain
  // of kernel arguments.
  iree_host_size_t kernel_params_count = descriptor_count + push_constant_count;
  iree_host_size_t kernel_params_length = kernel_params_count * sizeof(void*);

  // Per CUDA API requirements, we need two levels of indirection for passing
  // kernel arguments in.
  //   "If the kernel has N parameters, then kernelParams needs to be an array
  //   of N pointers. Each pointer, from kernelParams[0] to kernelParams[N-1],
  //   points to the region of memory from which the actual parameter will be
  //   copied."
  //
  // (From the cuGraphAddKernelNode API doc in
  // https://docs.nvidia.com/cuda/cuda-driver-api/group__CUDA__GRAPH.html#group__CUDA__GRAPH_1g50d871e3bd06c1b835e52f2966ef366b)
  //
  // It means each kernel_params[i] is itself a pointer to the corresponding
  // element at the *second* inline allocation at the end of the current
  // segment.
  iree_host_size_t total_size = kernel_params_length * 2;
  uint8_t* storage_base = NULL;
  IREE_RETURN_AND_END_ZONE_IF_ERROR(
      z0, iree_arena_allocate(&command_buffer->arena, total_size,
                              (void**)&storage_base));
  void** params_ptr = (void**)storage_base;

  // Set up kernel arguments to point to the payload slots.
  CUdeviceptr* payload_ptr =
      (CUdeviceptr*)((uint8_t*)params_ptr + kernel_params_length);
  for (size_t i = 0; i < kernel_params_count; i++) {
    params_ptr[i] = &payload_ptr[i];
  }

  // Copy descriptors from all sets to the end of the current segment for later
  // access.
  iree_host_size_t set_count =
      iree_hal_cuda2_pipeline_layout_descriptor_set_count(kernel_info.layout);
  for (iree_host_size_t i = 0; i < set_count; ++i) {
    iree_host_size_t binding_count =
        iree_hal_cuda2_descriptor_set_layout_binding_count(
            iree_hal_cuda2_pipeline_layout_descriptor_set_layout(
                kernel_info.layout, i));
    iree_host_size_t index = iree_hal_cuda2_pipeline_layout_base_binding_index(
        kernel_info.layout, i);
    memcpy(payload_ptr + index, command_buffer->descriptor_sets[i].bindings,
           binding_count * sizeof(CUdeviceptr));
  }

  // Append the push constants to the kernel arguments.
  iree_host_size_t base_index =
      iree_hal_cuda2_pipeline_layout_push_constant_index(kernel_info.layout);
  for (iree_host_size_t i = 0; i < push_constant_count; i++) {
    *((uint32_t*)params_ptr[base_index + i]) =
        command_buffer->push_constants[i];
  }

  CUDA_KERNEL_NODE_PARAMS params = {
      .func = kernel_info.function,
      .blockDimX = kernel_info.block_size[0],
      .blockDimY = kernel_info.block_size[1],
      .blockDimZ = kernel_info.block_size[2],
      .gridDimX = workgroup_x,
      .gridDimY = workgroup_y,
      .gridDimZ = workgroup_z,
      .kernelParams = params_ptr,
      .sharedMemBytes = kernel_info.shared_memory_size,
  };

  CUgraphNode dep[] = {command_buffer->barrier_node};
  size_t numDeps = command_buffer->barrier_node ? 1 : 0;

  IREE_ASSERT_LT(command_buffer->node_count, IREE_HAL_CUDA_MAX_CONCURRENT_NODES,
                 "number of concurrent graph nodes larger than expected");

  IREE_CUDA_RETURN_AND_END_ZONE_IF_ERROR(
      z0, command_buffer->symbols,
<<<<<<< HEAD
      cuGraphAddKernelNode(&command_buffer->nodes[command_buffer->node_count++],
                           command_buffer->graph, dep, numDeps, &params),
=======
      cuGraphAddKernelNode(&command_buffer->last_node, command_buffer->cu_graph,
                           dep, numNodes, &params),
>>>>>>> 5c9556c6
      "cuGraphAddKernelNode");

  IREE_TRACE_ZONE_END(z0);
  return iree_ok_status();
}

static iree_status_t iree_hal_cuda2_graph_command_buffer_dispatch_indirect(
    iree_hal_command_buffer_t* base_command_buffer,
    iree_hal_executable_t* executable, int32_t entry_point,
    iree_hal_buffer_t* workgroups_buffer,
    iree_device_size_t workgroups_offset) {
  return iree_make_status(IREE_STATUS_UNIMPLEMENTED,
                          "indirect dispatch not yet implemented");
}

static iree_status_t iree_hal_cuda2_graph_command_buffer_execute_commands(
    iree_hal_command_buffer_t* base_command_buffer,
    iree_hal_command_buffer_t* base_commands,
    iree_hal_buffer_binding_table_t binding_table) {
  // TODO(#10144): support indirect command buffers by adding subgraph nodes and
  // tracking the binding table for future cuGraphExecKernelNodeSetParams usage.
  // Need to look into how to update the params of the subgraph nodes - is the
  // graph exec the outer one and if so will it allow node handles from the
  // subgraphs?
  return iree_make_status(IREE_STATUS_UNIMPLEMENTED,
                          "indirect command buffers not yet implemented");
}

static const iree_hal_command_buffer_vtable_t
    iree_hal_cuda2_graph_command_buffer_vtable = {
        .destroy = iree_hal_cuda2_graph_command_buffer_destroy,
        .begin = iree_hal_cuda2_graph_command_buffer_begin,
        .end = iree_hal_cuda2_graph_command_buffer_end,
        .begin_debug_group =
            iree_hal_cuda2_graph_command_buffer_begin_debug_group,
        .end_debug_group = iree_hal_cuda2_graph_command_buffer_end_debug_group,
        .execution_barrier =
            iree_hal_cuda2_graph_command_buffer_execution_barrier,
        .signal_event = iree_hal_cuda2_graph_command_buffer_signal_event,
        .reset_event = iree_hal_cuda2_graph_command_buffer_reset_event,
        .wait_events = iree_hal_cuda2_graph_command_buffer_wait_events,
        .discard_buffer = iree_hal_cuda2_graph_command_buffer_discard_buffer,
        .fill_buffer = iree_hal_cuda2_graph_command_buffer_fill_buffer,
        .update_buffer = iree_hal_cuda2_graph_command_buffer_update_buffer,
        .copy_buffer = iree_hal_cuda2_graph_command_buffer_copy_buffer,
        .collective = iree_hal_cuda2_graph_command_buffer_collective,
        .push_constants = iree_hal_cuda2_graph_command_buffer_push_constants,
        .push_descriptor_set =
            iree_hal_cuda2_graph_command_buffer_push_descriptor_set,
        .dispatch = iree_hal_cuda2_graph_command_buffer_dispatch,
        .dispatch_indirect =
            iree_hal_cuda2_graph_command_buffer_dispatch_indirect,
        .execute_commands =
            iree_hal_cuda2_graph_command_buffer_execute_commands,
};<|MERGE_RESOLUTION|>--- conflicted
+++ resolved
@@ -18,18 +18,10 @@
 #include "iree/hal/utils/collective_batch.h"
 #include "iree/hal/utils/resource_set.h"
 
-<<<<<<< HEAD
-// The maximal number of descriptor bindings supported in the CUDA HAL driver.
-#define IREE_HAL_CUDA_MAX_BINDING_COUNT 64
-// The maximal number of kernel arguments supported in the CUDA HAL driver for
-// descriptor bindings and push constants.
-#define IREE_HAL_CUDA_MAX_KERNEL_ARG 128
 // The maximal number of CUDA graph nodes between barrriers (nodes that can run
 // concurrently) supported in the CUDA HAL driver.
 #define IREE_HAL_CUDA_MAX_CONCURRENT_NODES 32
 
-=======
->>>>>>> 5c9556c6
 // Command buffer implementation that directly records into CUDA graphs.
 // The command buffer records the commands on the calling thread without
 // additional threading indirection.
@@ -112,16 +104,10 @@
   command_buffer->symbols = cuda_symbols;
   iree_arena_initialize(block_pool, &command_buffer->arena);
   command_buffer->cu_context = context;
-<<<<<<< HEAD
-  command_buffer->graph = NULL;
-  command_buffer->exec = NULL;
+  command_buffer->cu_graph = NULL;
+  command_buffer->cu_graph_exec = NULL;
   command_buffer->barrier_node = NULL;
   command_buffer->node_count = 0;
-=======
-  command_buffer->cu_graph = NULL;
-  command_buffer->cu_graph_exec = NULL;
-  command_buffer->last_node = NULL;
->>>>>>> 5c9556c6
 
   iree_status_t status =
       iree_hal_resource_set_allocate(block_pool, &command_buffer->resource_set);
@@ -319,8 +305,9 @@
 
   IREE_CUDA_RETURN_AND_END_ZONE_IF_ERROR(
       z0, command_buffer->symbols,
-      cuGraphAddEmptyNode(&command_buffer->barrier_node, command_buffer->graph,
-                          command_buffer->nodes, command_buffer->node_count),
+      cuGraphAddEmptyNode(&command_buffer->barrier_node,
+                          command_buffer->cu_graph, command_buffer->nodes,
+                          command_buffer->node_count),
       "cuGraphAddEmptyNode");
 
   command_buffer->node_count = 0;
@@ -445,14 +432,9 @@
 
   IREE_CUDA_RETURN_AND_END_ZONE_IF_ERROR(
       z0, command_buffer->symbols,
-<<<<<<< HEAD
       cuGraphAddMemsetNode(&command_buffer->nodes[command_buffer->node_count++],
-                           command_buffer->graph, dep, numDeps, &params,
+                           command_buffer->cu_graph, dep, numDeps, &params,
                            command_buffer->cu_context),
-=======
-      cuGraphAddMemsetNode(&command_buffer->last_node, command_buffer->cu_graph,
-                           dep, numNode, &params, command_buffer->cu_context),
->>>>>>> 5c9556c6
       "cuGraphAddMemsetNode");
 
   IREE_TRACE_ZONE_END(z0);
@@ -508,14 +490,9 @@
 
   IREE_CUDA_RETURN_AND_END_ZONE_IF_ERROR(
       z0, command_buffer->symbols,
-<<<<<<< HEAD
       cuGraphAddMemcpyNode(&command_buffer->nodes[command_buffer->node_count++],
-                           command_buffer->graph, dep, numDeps, &params,
+                           command_buffer->cu_graph, dep, numDeps, &params,
                            command_buffer->cu_context),
-=======
-      cuGraphAddMemcpyNode(&command_buffer->last_node, command_buffer->cu_graph,
-                           dep, numNode, &params, command_buffer->cu_context),
->>>>>>> 5c9556c6
       "cuGraphAddMemcpyNode");
 
   IREE_TRACE_ZONE_END(z0);
@@ -567,14 +544,9 @@
 
   IREE_CUDA_RETURN_AND_END_ZONE_IF_ERROR(
       z0, command_buffer->symbols,
-<<<<<<< HEAD
       cuGraphAddMemcpyNode(&command_buffer->nodes[command_buffer->node_count++],
-                           command_buffer->graph, dep, numDeps, &params,
+                           command_buffer->cu_graph, dep, numDeps, &params,
                            command_buffer->cu_context),
-=======
-      cuGraphAddMemcpyNode(&command_buffer->last_node, command_buffer->cu_graph,
-                           dep, numNode, &params, command_buffer->cu_context),
->>>>>>> 5c9556c6
       "cuGraphAddMemcpyNode");
 
   IREE_TRACE_ZONE_END(z0);
@@ -749,13 +721,8 @@
 
   IREE_CUDA_RETURN_AND_END_ZONE_IF_ERROR(
       z0, command_buffer->symbols,
-<<<<<<< HEAD
       cuGraphAddKernelNode(&command_buffer->nodes[command_buffer->node_count++],
-                           command_buffer->graph, dep, numDeps, &params),
-=======
-      cuGraphAddKernelNode(&command_buffer->last_node, command_buffer->cu_graph,
-                           dep, numNodes, &params),
->>>>>>> 5c9556c6
+                           command_buffer->cu_graph, dep, numDeps, &params),
       "cuGraphAddKernelNode");
 
   IREE_TRACE_ZONE_END(z0);
